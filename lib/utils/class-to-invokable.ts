<<<<<<< HEAD
type Callable<A extends abstract new () => any> = A extends new (
  ...args: infer Args
) => infer Instance
  ? A & ((...args: Args) => Instance)
  : never;
=======
/**
 * Utility type for a class which can be called in addion to being used as a constructor.
 */
interface Invokeable<Args extends any[], Instance> {
  (...args: Args): Instance;
  new (...args: Args): Instance;
}
>>>>>>> af771818

/**
 * Wraps a constructor to not need the `new` keyword using a proxy.
 * Only used for data types.
 *
<<<<<<< HEAD
 * @param {ProxyConstructor} constructor The class instance to wrap as invocable.
 * @returns {Proxy} Wrapped class instance.
 * @private
 */
export function classToInvokable<
  Class extends new (...args: Array<never>) => any
>(constructor: Class): Callable<Class> {
  return new Proxy<Callable<Class>>(constructor as any, {
    apply(_target, _thisArg, args: ConstructorParameters<Class>) {
      return new constructor(...args);
    }
=======
 * @param Class The class instance to wrap as invocable.
 * @returns Wrapped class instance.
 * @private
 */
export function classToInvokable<Args extends any[], Instance extends object>(
  Class: new (...args: Args) => Instance,
): Invokeable<Args, Instance> {
  return new Proxy<Invokeable<Args, Instance>>(Class as any, {
    apply(_target, _thisArg, args: Args) {
      return new Class(...args);
    },
    construct(_target, args: Args) {
      return new Class(...args);
    },
>>>>>>> af771818
  });
}<|MERGE_RESOLUTION|>--- conflicted
+++ resolved
@@ -1,50 +1,23 @@
-<<<<<<< HEAD
 type Callable<A extends abstract new () => any> = A extends new (
   ...args: infer Args
 ) => infer Instance
   ? A & ((...args: Args) => Instance)
   : never;
-=======
-/**
- * Utility type for a class which can be called in addion to being used as a constructor.
- */
-interface Invokeable<Args extends any[], Instance> {
-  (...args: Args): Instance;
-  new (...args: Args): Instance;
-}
->>>>>>> af771818
 
 /**
  * Wraps a constructor to not need the `new` keyword using a proxy.
  * Only used for data types.
  *
-<<<<<<< HEAD
- * @param {ProxyConstructor} constructor The class instance to wrap as invocable.
- * @returns {Proxy} Wrapped class instance.
+ * @param constructor The class instance to wrap as invocable.
+ * @returns Wrapped class instance.
  * @private
  */
 export function classToInvokable<
-  Class extends new (...args: Array<never>) => any
+  Class extends new (...args: any[]) => any,
 >(constructor: Class): Callable<Class> {
   return new Proxy<Callable<Class>>(constructor as any, {
     apply(_target, _thisArg, args: ConstructorParameters<Class>) {
       return new constructor(...args);
-    }
-=======
- * @param Class The class instance to wrap as invocable.
- * @returns Wrapped class instance.
- * @private
- */
-export function classToInvokable<Args extends any[], Instance extends object>(
-  Class: new (...args: Args) => Instance,
-): Invokeable<Args, Instance> {
-  return new Proxy<Invokeable<Args, Instance>>(Class as any, {
-    apply(_target, _thisArg, args: Args) {
-      return new Class(...args);
     },
-    construct(_target, args: Args) {
-      return new Class(...args);
-    },
->>>>>>> af771818
   });
 }