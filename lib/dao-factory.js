var Utils       = require("./utils")
  , DAO         = require("./dao")
  , DataTypes   = require("./data-types")
  , Util        = require('util')
  , sql         = require('sql')
  , SqlString   = require('./sql-string')
  , Transaction = require('./transaction')
  , QueryTypes  = require('./query-types')

module.exports = (function() {
  /**
   * A DAOFactory represents a table in the database. Sometimes you might also see it refererred to as model, or simply as factory. This class should _not_ be instantiated directly, it is created using `sequelize.define`, and already created models can be loaded using `sequelize.import`
   * 
   * @class DAOFactory
   * @mixes {Hooks}
   * @mixes {Assocations}
   */
  var DAOFactory = function(name, attributes, options) {
    this.options = Utils._.extend({
      timestamps: true,
      createdAt: 'createdAt',
      updatedAt: 'updatedAt',
      deletedAt: 'deletedAt',
      instanceMethods: {},
      classMethods: {},
      validate: {},
      freezeTableName: false,
      underscored: false,
      paranoid: false,
      whereCollection: null,
      schema: null,
      schemaDelimiter: '',
      language: 'en',
      defaultScope: null,
      scopes: null,
      hooks: {
        beforeCreate: [],
        afterCreate: []
      }
    }, options || {})

    // error check options
    Utils._.each(options.validate, function(validator, validatorType) {
      if (Utils._.contains(Utils._.keys(attributes), validatorType)) {
        throw new Error("A model validator function must not have the same name as a field. Model: " + name + ", field/validation name: " + validatorType)
      }

      if (!Utils._.isFunction(validator)) {
        throw new Error("Members of the validate option must be functions. Model: " + name + ", error with validate member " + validatorType)
      }
    })

    this.name = name

    if (!this.options.tableName) {
      this.tableName = this.options.freezeTableName ? name : Utils.pluralize(name, this.options.language)
    } else {
      this.tableName = this.options.tableName
    }

    attributes = replaceReferencesWithTableNames(attributes)
    this.options.hooks = this.replaceHookAliases(this.options.hooks)

    this.rawAttributes     = attributes
    this.daoFactoryManager = null // defined in init function
    this.associations      = {}
    this.scopeObj          = {}
  }

  /**
   * Return a hash of the attributes of the table. Keys are attributes, are values are the SQL representation of their type
   * @property attributes
   */
  Object.defineProperty(DAOFactory.prototype, 'attributes', {
    get: function() {
      return this.QueryGenerator.attributesToSQL(this.rawAttributes)
    }
  })

  /**
   * A reference to the sequelize instance
   * @property sequelize
   */
  Object.defineProperty(DAOFactory.prototype, 'sequelize', {
    get: function() { return this.daoFactoryManager.sequelize }
  })

  /**
   * A reference to the query interface
   * @property QueryInterface
   * @see {QueryInterface}
   */
  Object.defineProperty(DAOFactory.prototype, 'QueryInterface', {
    get: function() { return this.daoFactoryManager.sequelize.getQueryInterface() }
  })

  /**
   * A reference to the query generator
   * @property QueryGenerator
   * @see {QueryGenerator}
   */
  Object.defineProperty(DAOFactory.prototype, 'QueryGenerator', {
    get: function() { return this.QueryInterface.QueryGenerator }
  })

  // inject the node-sql methods to the dao factory in order to
  // receive the syntax sugar ...

 ;(function() {
    var instance = sql.define({ name: "dummy", columns: [] })

    for (var methodName in instance) {
     ;(function(methodName) {
        DAOFactory.prototype[methodName] = function() {
          var dataset = this.dataset()
            , result  = dataset[methodName].apply(dataset, arguments)
            , dialect = this.daoFactoryManager.sequelize.options.dialect
            , self    = this

          result.toSql = function() {
            var query = result.toQuery()
            return SqlString.format(query.text.replace(/(\$\d)/g, '?'), query.values, null, dialect) + ';'
          }

          result.exec = function(options) {
            options = Utils._.extend({
              transaction: null,
              type:        QueryTypes.SELECT
            }, options || {})

            return self.QueryInterface.queryAndEmit([result.toSql(), self, options], 'snafu')
          }

          return result
        }
      })(methodName)
    }
  })()

  DAOFactory.prototype.init = function(daoFactoryManager) {
    var self = this

    this.daoFactoryManager  = daoFactoryManager
    this.primaryKeys        = {}
    self.options.uniqueKeys = {}

    // Setup names of timestamp attributes
    this._timestampAttributes = {}
    if (this.options.timestamps) {
      if (this.options.createdAt) {
        this._timestampAttributes.createdAt = Utils._.underscoredIf(this.options.createdAt, this.options.underscored)
      }
      if (this.options.updatedAt) {
        this._timestampAttributes.updatedAt = Utils._.underscoredIf(this.options.updatedAt, this.options.underscored)
      }
      if (this.options.paranoid && this.options.deletedAt) {
        this._timestampAttributes.deletedAt = Utils._.underscoredIf(this.options.deletedAt, this.options.underscored)
      }
    }

    // Identify primary and unique attributes
    Utils._.each(this.rawAttributes, function(options, attribute) {
      if (options.hasOwnProperty('unique') && options.unique !== true && options.unique !== false) {
        var idxName = options.unique
        if (typeof options.unique === "object") {
          idxName = options.unique.name
        }

        self.options.uniqueKeys[idxName] = self.options.uniqueKeys[idxName] || {fields: [], msg: null}
        self.options.uniqueKeys[idxName].fields.push(attribute)
        self.options.uniqueKeys[idxName].msg = self.options.uniqueKeys[idxName].msg || options.unique.msg || null
      }

      if (options.primaryKey === true) {
        self.primaryKeys[attribute] = self.attributes[attribute]
      }
    })

    // Add head and tail default attributes (id, timestamps)
    addDefaultAttributes.call(this)
    addOptionalClassMethods.call(this)
    findAutoIncrementField.call(this)

    // Primary key convenience variables
    this.primaryKeyAttributes = Object.keys(this.primaryKeys)
    this.primaryKeyAttribute = this.primaryKeyAttributes[0]
    this.primaryKeyCount = this.primaryKeyAttributes.length
    this._hasPrimaryKeys = this.options.hasPrimaryKeys = this.hasPrimaryKeys = this.primaryKeyCount > 0

    this._isPrimaryKey = Utils._.memoize(function (key) {
      return self.primaryKeyAttributes.indexOf(key) !== -1
    })


    if (typeof this.options.defaultScope === "object") {
      Utils.injectScope.call(this, this.options.defaultScope)
    }

    // DAO prototype
    this.DAO = function() {
      DAO.apply(this, arguments);
    }

    Util.inherits(this.DAO, DAO);

    this._readOnlyAttributes = Utils._.values(this._timestampAttributes)
    this._hasReadOnlyAttributes = this._readOnlyAttributes && this._readOnlyAttributes.length
    this._isReadOnlyAttribute = Utils._.memoize(function (key) {
      return self._hasReadOnlyAttributes && self._readOnlyAttributes.indexOf(key) !== -1
    })

    if (this.options.instanceMethods) {
      Utils._.each(this.options.instanceMethods, function(fct, name) {
        self.DAO.prototype[name] = fct
      })
    }

    this.refreshAttributes();

    this._booleanAttributes = []
    this._dateAttributes = []
    this._hstoreAttributes = []
    this._defaultValues = {}
    this.DAO.prototype.validators    = {}

    Utils._.each(this.rawAttributes, function (definition, name) {
      if (((definition === DataTypes.BOOLEAN) || (definition.type === DataTypes.BOOLEAN))) {
        self._booleanAttributes.push(name);
      }
      if (((definition === DataTypes.DATE) || (definition.type === DataTypes.DATE) || (definition.originalType === DataTypes.DATE))) {
        self._dateAttributes.push(name);
      }
      if (((definition === DataTypes.HSTORE.type) || (definition.type === DataTypes.HSTORE.type) || (definition.originalType === DataTypes.HSTORE.type))) {
        self._hstoreAttributes.push(name);
      }
      if (definition.hasOwnProperty('defaultValue')) {
        self._defaultValues[name] = Utils._.partial(
          Utils.toDefaultValue, definition.defaultValue)
      }

      if (definition.hasOwnProperty('validate')) {
        self.DAO.prototype.validators[name] = definition.validate;
      }
    })

    this._hasBooleanAttributes = !!this._booleanAttributes.length
    this._isBooleanAttribute = Utils._.memoize(function (key) {
      return self._booleanAttributes.indexOf(key) !== -1
    })

    this._hasDateAttributes = !!this._dateAttributes.length
    this._isDateAttribute = Utils._.memoize(function (key) {
      return self._dateAttributes.indexOf(key) !== -1
    })

    this._hasHstoreAttributes = !!this._hstoreAttributes.length
    this._isHstoreAttribute = Utils._.memoize(function (key) {
      return self._hstoreAttributes.indexOf(key) !== -1
    })

    this.DAO.prototype.Model = this

    this._hasDefaultValues = !Utils._.isEmpty(this._defaultValues)

    return this
  }

  DAOFactory.prototype.refreshAttributes = function() {
    var self = this
      , attributeManipulation = {};

    this.DAO.prototype._customGetters = {}
    this.DAO.prototype._customSetters = {}

    Utils._.each(['get', 'set'], function(type) {
      var opt   = type + 'terMethods'
        , funcs = Utils._.clone(Utils._.isObject(self.options[opt]) ? self.options[opt] : {})
        , _custom = type === 'get' ? self.DAO.prototype._customGetters : self.DAO.prototype._customSetters

      Utils._.each(funcs, function (method, attribute) {
        _custom[attribute] = method

        if (type === 'get') {
          funcs[attribute] = function() {
            return this.get(attribute)
          }
        }
        if (type === 'set') {
          funcs[attribute] = function(value) {
            return this.set(attribute, value)
          }
        }
      })

      Utils._.each(self.rawAttributes, function(options, attribute) {
        options.Model = self
        options.fieldName = attribute
        options._modelAttribute = true

        if (options.hasOwnProperty(type)) {
          _custom[attribute] = options[type]
        }

        if (type === 'get') {
          funcs[attribute] = function() {
            return this.get(attribute)
          }
        }
        if (type === 'set') {
          funcs[attribute] = function(value) {
            return this.set(attribute, value)
          }
        }
      })

      Utils._.each(funcs, function(fct, name) {
        if (!attributeManipulation[name]) {
          attributeManipulation[name] = {
            configurable: true
          }
        }
        attributeManipulation[name][type] = fct
      })
    })

    this.DAO.prototype._hasCustomGetters = Object.keys(this.DAO.prototype._customGetters).length
    this.DAO.prototype._hasCustomSetters = Object.keys(this.DAO.prototype._customSetters).length

    Object.defineProperties(this.DAO.prototype, attributeManipulation)

    this.DAO.prototype.rawAttributes = this.rawAttributes;
    this.DAO.prototype.attributes = Object.keys(this.DAO.prototype.rawAttributes)
    this.DAO.prototype._isAttribute = Utils._.memoize(function (key) {
      return self.DAO.prototype.attributes.indexOf(key) !== -1
    })
  }

  /**
   * Sync this DAOFactory to the DB, that is create the table.
   * @see {Sequelize#sync} for options
   * @return {EventEmitter}              Fires `success`, `error` and `sql`. Upon success, the callback will be called with the model instance (this)
   */
  DAOFactory.prototype.sync = function(options) {
    options = Utils._.extend({}, this.options, options || {})

    var self = this

    return new Utils.CustomEventEmitter(function(emitter) {
      var doQuery = function() {
        self
          .QueryInterface
          .createTable(self.getTableName(), self.attributes, options)
          .proxy(emitter, {events: ['error', 'sql']})
          .success(function() { emitter.emit('success', self) })
      }

      if (options.force) {
        self
          .drop(options)
          .proxy(emitter, {events: ['error', 'sql']})
          .success(doQuery)
      } else {
        doQuery()
      }
    }).run()
  }

  /**
   * Drop the table represented by this Model
   * @param {Object}  [options]
   * @param {Boolean} [options.cascade=false] Also drop all objects depending on this table, such as views. Only works in postgres
   * @return {EventEmitter}              Fires `success`, `error` and `sql`.
   */
  DAOFactory.prototype.drop = function(options) {
    return this.QueryInterface.dropTable(this.getTableName(), options)
  }

  DAOFactory.prototype.dropSchema = function(schema) {
    return this.QueryInterface.dropSchema(schema)
  }

  /**
   * Apply a schema to this model. For postgres, this will actually place the schema in front of the table name - `"schema"."tableName"`, while the schema will be prepended to the table name for mysql and sqlite - `'schema.tablename'`.
   *
   * @param {String} schema The name of the schema
   * @param {Object} [options]
   * @param {String} [options.schemaDelimiter='.'] The character(s) that separates the schema name from the table name
   * @return this
   */
  DAOFactory.prototype.schema = function(schema, options) {
    this.options.schema = schema

    if (!!options) {
      if (typeof options === "string") {
        this.options.schemaDelimiter = options
      } else {
        if (!!options.schemaDelimiter) {
          this.options.schemaDelimiter = options.schemaDelimiter
        }
      }
    }

    return this
  }

  /**
   * Get the tablename of the model, taking schema into account
  
   * @return {String|object} The name as a string if the model has no schema, or an object with `tableName`, `schema` and `delimiter` properties
   */
  DAOFactory.prototype.getTableName = function() {
    return this.QueryGenerator.addSchema(this)
  }

  /**
   * Apply a scope created in `define` to the model. First let's look at how to create scopes:
   * ```js
   * var Model = sequelize.define('model', {
   *   attributes 
   * }, {
   *   defaultScope: {
   *     where: {
   *       username: 'dan'
   *     },
   *     limit: 12
   *   },
   *   scopes: {
   *     isALie: {
   *       where: {
   *         stuff: 'cake'
   *       }
   *     },
   *     complexFunction: function(email, accessLevel) {
   *       return {
   *         where: ['email like ? AND access_level >= ?', email + '%', accessLevel]
   *       }
   *     },
   *   }
   * })
   * ```
   * Now, since you defined a default scope, every time you do Model.find, the default scope is appended to your query. Here's a couple of examples:
   * ```js
   * Model.findAll() // WHERE username = 'dan'
   * Model.findAll({ where: { age: { gt: 12 } } }) // WHERE age > 12 AND username = 'dan'
   * ``` 
   *
   * To invoke scope functions you can do:
   * ```js
   * Model.scope({ method: ['complexFunction' 'dan@sequelize.com', 42]}) 
   * // WHERE email like 'dan@sequelize.com%' AND access_level >= 42
   * ```
   *
   * @param {Array|Object|String|null}    option* The scope(s) to apply. Scopes can either be passed as consecutive arguments, or as an array of arguments. To apply simple scopes, pass them as strings. For scope function, pass an object, with a `method` property. The value can either be a string, if the method does not take any arguments, or an array, where the first element is the name of the method, and consecutive elements are arguments to that method. Pass null to remove all scopes, including the default.  
   * @return {DAOFactory}                 A reference to the model, with the scope(s) applied. Calling scope again on the returned model will clear the previous scope.
   */
  DAOFactory.prototype.scope = function(option) {
    var self = Object.create(this)
      , type
      , options
      , merge
      , i
      , scope
      , scopeName
      , scopeOptions
      , argLength = arguments.length
      , lastArg = arguments[argLength-1]

    // Set defaults
    scopeOptions = (typeof lastArg === "object" && !Array.isArray(lastArg) ? lastArg : {}) || {} // <-- for no arguments
    scopeOptions.silent = (scopeOptions !== null && scopeOptions.hasOwnProperty('silent') ? scopeOptions.silent : true)

    // Clear out any predefined scopes...
    self.scopeObj = {}

    // Possible formats for option:
    // String of arguments: 'hello', 'world', 'etc'
    // Array: ['hello', 'world', 'etc']
    // Object: {merge: 'hello'}, {method: ['scopeName' [, args1, args2..]]}, {merge: true, method: ...}

    if (argLength < 1 || !option) {
      return self
    }

    for (i = 0; i < argLength; i++) {
      options = Array.isArray(arguments[i]) ? arguments[i] : [arguments[i]]

      options.forEach(function(o){
        type = typeof o
        scope = null
        merge = false
        scopeName = null

        if (type === "object") {
          // Right now we only support a merge functionality for objects
          if (!!o.merge) {
            merge = true
            scopeName = o.merge[0]
            if (Array.isArray(o.merge) && !!self.options.scopes[scopeName]) {
              scope = self.options.scopes[scopeName].apply(self, o.merge.splice(1))
            }
            else if (typeof o.merge === "string") {
              scopeName = o.merge
              scope = self.options.scopes[scopeName]
            }
          }

          if (!!o.method) {
            if (Array.isArray(o.method) && !!self.options.scopes[o.method[0]]) {
              scopeName = o.method[0]
              scope = self.options.scopes[scopeName].apply(self, o.method.splice(1))
              merge = !!o.merge
            }
            else if (!!self.options.scopes[o.method]) {
              scopeName = o.method
              scope = self.options.scopes[scopeName].apply(self)
            }
          } else {
            scopeName = o
            scope = self.options.scopes[scopeName]
          }
        } else {
          scopeName = o
          scope = self.options.scopes[scopeName]
        }

        if (!!scope) {
          Utils.injectScope.call(self, scope, merge)
        }
        else if (scopeOptions.silent !== true && !!scopeName) {
          throw new Error("Invalid scope " + scopeName + " called.")
        }
      })
    }

    return self
  }

  /**
   * Alias for `findAll`
   *
   * @see {DAOFactory#findAll}
   */
  DAOFactory.prototype.all = function(options, queryOptions) {
    return this.findAll(options, queryOptions)
  }

  /**
   * Search for multiple instances
   *
   * __Simple search using AND and =__
   * ```js
   * Model.find({
   *   where: {
   *     attr1: 42,
   *     attr2: 'cake'
   *   }
   * })
   * ```
   * ```sql
   * WHERE attr1 = 42 AND attr2 = 'cake'
   *```
   * 
   * __Using greater than, less than etc.___
   * ```js
   *
   * Model.find({
   *   where: {
   *     attr1: {
   *       gt: 50
   *     },
   *     attr2: {
   *       lte: 45
   *     },
   *     attr3: {
   *       in: [1,2,3]
   *     },
   *     attr4: {
   *       ne: 5
   *     }
   *   }
   * }) 
   * ```
   * ```sql
   * WHERE attr1 > 50 AND attr2 <= 45 AND attr3 IN (1,2,3) AND attr4 != 5
   * ```
   * Possible options are: `gt, gte, lt, lte, ne, between/.., nbetween/notbetween/!.., in, not, like, nlike/notlike` 
   *
   * __Queries using OR__
   * ```js
   * Model.find({
   *   where: Sequelize.and(
   *     { name: 'a project' },
   *     Sequelize.or(
   *       { id: [1,2,3] },
   *       { id: { gt: 10 } }
   *     )
   *   )
   * })
   * ``` 
   * ```sql
   * WHERE name = 'a project' AND (id` IN (1,2,3) OR id > 10)
   * ```
   * 
   * @param  {Object}                    [options] A hash of options to describe the scope of the search
   * @param  {Object}                    [options.where] A hash of attributes to describe your search. See above for examples.
   * @param  {Array<String>}             [options.attributes] A list of the attributes that you want to select
   * @param  {Array<Object|DAOFactory>}  [options.include] A list of associations to eagerly load. Supported is either { include: [ DaoFactory1, DaoFactory2, ...] } or { include: [ { model: DaoFactory1, as: 'Alias' } ] }. If your association are set up with an `as` (eg. `X.hasMany(Y, { as: 'Z }`, you need to specify Z in the as attribute when eager loading Y). When using the object form, you can also specify `attributes` to specify what columns to load, `where` to limit the relations, and `include` to load further nested relations
   * @param  {String|Array|Sequelize.fn} [options.order] Specifies an ordering. If a string is provided, it will be esacped. Using an array, you can provide several columns / functions to order by. Each element can be further wrapped in a two-element array. The first element is the column / function to order by, the second is the direction. For example: `order: [['name', 'DESC']]`. In this way the column will be escaped, but the direction will not.
   * @param  {Number}                    [options.limit]
   * @param  {Number}                    [options.offset]
   * @param  {Object}                    [queryOptions] Set the query options, e.g. raw, specifying that you want raw data instead of built DAOs. See sequelize.query for options
   * @param  {Transaction}               [queryOptions.transaction]
   * @param  {Boolean}                   [queryOptions.raw] Returns the results as raw JS objects instead of DAO instances
   *
   * @see    {Sequelize#query}
   * @return {EventEmitter}              Fires `success`, `error` and `sql`. Upon success, an array of DAOs will be passed to the success listener
   */
  DAOFactory.prototype.findAll = function(options, queryOptions) {
    var hasJoin = false
      , tableNames  = { }

    tableNames[this.tableName] = true

    options = optClone(options)
    if (typeof options === 'object') {
      if (options.hasOwnProperty('include') && options.include) {
        hasJoin = true

        validateIncludedElements.call(this, options, tableNames)

        if (options.attributes) {
          if (options.attributes.indexOf(this.primaryKeyAttribute) === -1) {
            options.originalAttributes = options.attributes;
            options.attributes =  [this.primaryKeyAttribute].concat(options.attributes);
          }
        }
      }

      // whereCollection is used for non-primary key updates
      this.options.whereCollection = options.where || null
    }

    options = paranoidClause.call(this, options)

    return this.QueryInterface.select(this, this.getTableName(), options, Utils._.defaults({
      type:    QueryTypes.SELECT,
      hasJoin: hasJoin,
      tableNames: Object.keys(tableNames)
    }, queryOptions, { transaction: (options || {}).transaction }))
  }

  //right now, the caller (has-many-double-linked) is in charge of the where clause
  DAOFactory.prototype.findAllJoin = function(joinTableName, options, queryOptions) {
    var optcpy = Utils._.clone(options)
    optcpy.attributes = optcpy.attributes || [this.QueryInterface.quoteTable(this.name)+".*"]
    // whereCollection is used for non-primary key updates
    this.options.whereCollection = optcpy.where || null;

    return this.QueryInterface.select(this, [[this.getTableName(), this.name], joinTableName], optcpy, Utils._.defaults({
      type: QueryTypes.SELECT
    }, queryOptions, { transaction: (options || {}).transaction }))
  }

 /**
  * Search for an instance.
  *
  * @param  {Object|Number}             [options] A hash of options to describe the scope of the search, or a number to search by id.
  * @param  {Object}                    [queryOptions]
  * 
  * @see {DAOFactory#findAll}           for an explanation of options and queryOptions
  * @return {EventEmitter}              Fires `success`, `error` and `sql`. Upon success, a DAO will be passed to the success listener
  */
  DAOFactory.prototype.find = function(options, queryOptions) {
    var hasJoin = false

    // no options defined?
    // return an emitter which emits null
    if ([null, undefined].indexOf(options) !== -1) {
      return new Utils.CustomEventEmitter(function(emitter) {
        setTimeout(function() { emitter.emit('success', null) }, 10)
      }).run()
    }

    var primaryKeys = this.primaryKeys
      , keys        = Object.keys(primaryKeys)
      , keysLength  = keys.length
      , tableNames  = { }

    tableNames[this.tableName] = true

    // options is not a hash but an id
    if (typeof options === 'number') {
      var oldOption = options
      options = { where: {} }
      if (keysLength === 1) {
        options.where[keys[0]] = oldOption
      } else {
        options.where.id = oldOption
      }
    } else if (Utils._.size(primaryKeys) && Utils.argsArePrimaryKeys(arguments, primaryKeys)) {
      var where = {}

      Utils._.each(arguments, function(arg, i) {
        var key = keys[i]
        where[key] = arg
      })

      options = { where: where }
    } else if (typeof options === 'string' && parseInt(options, 10).toString() === options) {
      var parsedId = parseInt(options, 10)

      if (!Utils._.isFinite(parsedId)) {
        throw new Error('Invalid argument to find(). Must be an id or an options object.')
      }

      options = { where: parsedId }
    } else if (typeof options === 'object') {
      options = Utils._.clone(options, function(thing) {
        if (Buffer.isBuffer(thing)) { return thing }
        return undefined;
      })

      if (options.hasOwnProperty('include') && options.include) {
        hasJoin = true

        validateIncludedElements.call(this, options, tableNames)
      }

      // whereCollection is used for non-primary key updates
      this.options.whereCollection = options.where || null
    } else if (typeof options === "string") {
      var where = {}

      if (this.primaryKeyCount === 1) {
        where[primaryKeys[keys[0]]] = options;
        options = where;
      } else if (this.primaryKeyCount < 1) {
        // Revert to default behavior which is {where: [int]}
        options = {where: parseInt(Number(options) || 0, 0)}
      }
    }

    options = paranoidClause.call(this, options)
    if (options.limit === undefined) {
      options.limit = 1
    }

    return this.QueryInterface.select(this, this.getTableName(), options, Utils._.defaults({
      plain: true,
      type: QueryTypes.SELECT,
      hasJoin: hasJoin,
      tableNames: Object.keys(tableNames)
    }, queryOptions, { transaction: (options || {}).transaction }))
  }

  /**
   * Run an aggregation method on the specified field
   * 
   * @param {String}          field The field to aggregate over. Can be a field name or *
   * @param {String}          aggregateFunction The function to use for aggregation, e.g. sum, max etc.
   * @param {Object}          [options] Query options. See sequelize.query for full options
   * @param {DataType|String} [options.dataType] The type of the result. If field is a field in the DAO, the default will be the type of that field, otherwise defaults to float.
   *
   * @return {EventEmitter}   Fires `success`, `error` and `sql`. Upon success, the result of the aggregation function will be returned to the success listener
   */
  DAOFactory.prototype.aggregate = function(field, aggregateFunction, options) {
    var tableField;

    if (field == '*') {
      tableField = field
    } else {
      tableField = this.QueryInterface.QueryGenerator.quoteIdentifier(field)
    }

    options = Utils._.extend({ attributes: [] }, options || {})
    options.attributes.push([aggregateFunction + '(' + tableField + ')', aggregateFunction])

    if (!options.dataType) {
      if (this.rawAttributes[field]) {
        options.dataType = this.rawAttributes[field]
      } else {
        // Use FLOAT as fallback
        options.dataType = DataTypes.FLOAT
      }
    }

    options = paranoidClause.call(this, options)

    return this.QueryInterface.rawSelect(this.getTableName(), options, aggregateFunction)
  }

  DAOFactory.prototype.count = function(options) {
    options = Utils._.clone(options || {})

    return new Utils.CustomEventEmitter(function (emitter) {
      var col = this.sequelize.col('*')
      if (options.include) {
        col = this.sequelize.col(this.name+'.'+(this.primaryKeyAttribute))
      }

      options.attributes = [
        [this.sequelize.fn('COUNT', col), 'count']
      ]

      options.includeIgnoreAttributes = false
      options.limit = null

      this.find(options, {raw: true, transaction: options.transaction}).proxy(emitter, {events: ['sql', 'error']}).success(function (result) {
        emitter.emit('success', parseInt(result.count, 10))
      })
    }.bind(this)).run()
  }

  /**
   * Find all the rows matching your query, within a specified offset / limit, and get the total number of rows matching your query. This is very usefull for paging
   * 
   * ```js
   * Model.findAndCountAll({
   *   where: ...,
   *   limit: 12,
   *   offset: 12
   * }).success(function (result) {
       // result.rows will contain rows 13 through 24, while result.count will return the total number of rows that matched your query
   * })
   * ```
   * @param {Object} [findOptions] See findAll
   * @param {Object} [queryOptions] See Sequelize.query
   *
   * @see {DAOFactory#findAll} for a specification of find and query options 
   * @return {EventEmitter}  Fires `success`, `error` and `sql`. Upon success, an object containing rows and count will be returned
   */
  DAOFactory.prototype.findAndCountAll = function(findOptions, queryOptions) {
    var self  = this
      // no limit, offset, order, attributes for the options given to count()
      , countOptions = Utils._.omit(findOptions ? Utils._.merge({}, findOptions) : {}, ['offset', 'limit', 'order', 'attributes'])

    return new Utils.CustomEventEmitter(function (emitter) {
      var emit = {
        okay : function(count, results) {     // emit success
          emitter.emit('success', {
            count: count || 0,
            rows : (results && Array.isArray(results) ? results : [])
          })
        }
      }

      self.count(countOptions)
        .proxy(emitter, {events: ['sql', 'error']})
        .success(function(count) {
          if (count === 0) {
            return emit.okay(count) // no records, no need for another query
          }

          self.findAll(findOptions, queryOptions)
            .proxy(emitter, {events: ['sql', 'error']})
            .success(function(results) {
              emit.okay(count, results)
            })
        })

    }).run()
  }

  /**
   * Find the maximum value of field
   *
   * @param {String} field
   * @param {Object} [options] See aggregate
   * @see {DAOFactory#aggregate} for options
   *
   * @return {EventEmitter}   Fires `success`, `error` and `sql`. Upon success, the maximum value of field will be returned to the listener.
   */
  DAOFactory.prototype.max = function(field, options) {
    return this.aggregate(field, 'max', options)
  }

  /**
   * Find the minimum value of field
   *
   * @param {String} field
   * @param {Object} [options] See aggregate
   * @see {DAOFactory#aggregate} for options
   *
   * @return {EventEmitter}   Fires `success`, `error` and `sql`. Upon success, the minimum value of field will be returned to the listener.
   */
  DAOFactory.prototype.min = function(field, options) {
    return this.aggregate(field, 'min', options)
  }

  /**
   * Find the sun of field
   *
   * @param {String} field
   * @param {Object} [options] See aggregate
   * @see {DAOFactory#aggregate} for options
   *
   * @return {EventEmitter}   Fires `success`, `error` and `sql`. Upon success, the value of the summation over field will be returned to the listener.
   */
  DAOFactory.prototype.sum = function(field, options) {
    return this.aggregate(field, 'sum', options)
  }

  /**
   * Builds a new model instance. Values is an object of key value pairs, must be defined but can be empty.
    
   * @param {Object}  values
   * @param {Object}  [options]
   * @param {Boolean} [options.raw=false] If set to true, values will ignore field and virtual setters.
   * @param {Boolean} [options.isNewRecord=true]
   * @param {Boolean} [options.isDirty=true]
   * @param {Array}   [options.include] an array of include options - Used to build prefetched/included model instances
   *
   * @return {DAO}    
   */
  DAOFactory.prototype.build = function(values, options) {
    if (Array.isArray(values)) {
      return this.bulkBuild(values, options)
    }
    options = options || { isNewRecord: true, isDirty: true }

    if (options.attributes) {
      options.attributes = options.attributes.map(function (attribute) {
        return Array.isArray(attribute) ? attribute[1] : attribute
      })
    }

    if (options.hasOwnProperty('include') && options.include && !options.includeValidated) {
      validateIncludedElements.call(this, options)
    }

    return new this.DAO(values, options)
  }


  DAOFactory.prototype.bulkBuild = function(valueSets, options) {
    options = options || { isNewRecord: true, isDirty: true }
    
    if (options.hasOwnProperty('include') && options.include && !options.includeValidated) {
      validateIncludedElements.call(this, options)
    }

    if (options.attributes) {
      options.attributes = options.attributes.map(function (attribute) {
        return Array.isArray(attribute) ? attribute[1] : attribute
      })
    }

    return valueSets.map(function (values) {
      return this.build(values, options)
    }.bind(this))
  }

<<<<<<< HEAD
  /**
   * Builds a new model instance and calls save on it.
    
   * @see {DAO#build}
   * @see {DAO#save}
   * 
   * @param {Object}        values
   * @param {Object}        [options]
   * @param {Boolean}       [options.raw=false] If set to true, values will ignore field and virtual setters.
   * @param {Boolean}       [options.isNewRecord=true]
   * @param {Boolean}       [options.isDirty=true]
   * @param {Array}         [options.fields] If set, only columns matching those in fields will be saved
   * @param {Array}         [options.include] an array of include options - Used to build prefetched/included model instances
   * @param {Transaction}   [options.transaction]
   *
   * @return {EventEmitter} Fires `success`, `error` and `sql`. Upon success, the DAO will be passed to the success listener
   */  
  DAOFactory.prototype.create = function(values, fieldsOrOptions) {
=======
  DAOFactory.prototype.create = function(values, options) {
>>>>>>> 34bfda27
    Utils.validateParameter(values, Object, { optional: true })
    Utils.validateParameter(options, Object, { deprecated: Array, optional: true, index: 2, method: 'DAOFactory#create' })

    if (options instanceof Array) {
      options = { fields: options }
    }

    options = Utils._.extend({
      transaction: null
    }, options || {})

    return this.build(values, {
      isNewRecord: true,
      attributes: options.fields
    }).save(options)
  }

  /*
   * Alias of `findOrInitialize`
   *
   * @see {DAOFactory#findOrInitialize}
   * @name findOrBuild
   */

  /**
   * Find a row that matches the query, or build (but don't save) the row if none is found.
   *
   * @param {Object}  where A hash of search attributes. Note that this method differs from finders, in that the syntax is { attr1: 42 } and NOT { where: { attr1: 42}}. This is subject to change in 2.0
   * @param {Object}  [defaults] Default values to use if building a new instance
   * @param {Object}  [options] Options passed to the find call
   * @deprecated The syntax is due for change, in order to make `where` more consistent with the rest of the API
   *
   * @return {EventEmitter} Fires `success`, `error` and `sql`. Upon success, the DAO will be return to the success listener
   */
  DAOFactory.prototype.findOrInitialize = DAOFactory.prototype.findOrBuild = function (params, defaults, options) {
    defaults = defaults || {}
    options  = options  || {}

    var self          = this
      , defaultKeys   = Object.keys(defaults)
      , defaultLength = defaultKeys.length

    if (!options.transaction && defaults.transaction && (defaults.transaction instanceof Transaction)) {
      options.transaction = defaults.transaction
      delete defaults.transaction
    }

    return new Utils.CustomEventEmitter(function (emitter) {
      self.find({
        where: params
      }, options).success(function (instance) {
        if (instance === null) {
          var i = 0

          for (i = 0; i < defaultLength; i++) {
            params[defaultKeys[i]] = defaults[defaultKeys[i]]
          }

          var build = self.build(params)

          build.hookValidate({skip: Object.keys(params)}).success(function (instance) {
            emitter.emit('success', build, true)
          })
          .error(function (error) {
            emitter.emit('error', error)
          })
        } else {
          emitter.emit('success', instance, false)
        }
      }).error(function (error) {
        emitter.emit('error', error)
      })
    }).run()
  }

  /**
   * Find a row that matches the query, or build and save the row if none is found
   *
   * @param {Object}  where A hash of search attributes. Note that this method differs from finders, in that the syntax is { attr1: 42 } and NOT { where: { attr1: 42}}. This is subject to change in 2.0
   * @param {Object}  [defaults] Default values to use if creating a new instance
   * @param {Object}  [options] Options passed to the find and create calls
   * @deprecated The syntax is due for change, in order to make `where` more consistent with the rest of the API
   *
   * @return {EventEmitter} Fires `success`, `error` and `sql`. Upon success, the DAO will be return to the success listener
   */
  DAOFactory.prototype.findOrCreate = function (where, defaults, options) {
    var self   = this
      , values = {}

    options = Utils._.extend({
      transaction: null
    }, options || {})

    if (!(where instanceof Utils.or) && !(where instanceof Utils.and) && !Array.isArray(where)) {
      for (var attrname in where) {
        values[attrname] = where[attrname]
      }
    }

    return new Utils.CustomEventEmitter(function (emitter) {
      self.find({
        where: where
      }, {
        transaction: options.transaction
      }).success(function (instance) {
        if (instance === null) {
          for (var attrname in defaults) {
            values[attrname] = defaults[attrname]
          }

          self
            .create(values, options)
            .success(function (instance) {
              emitter.emit('success', instance, true)
            })
            .error( function (error) {
              emitter.emit('error', error)
            })
        } else {
          emitter.emit('success', instance, false)
        }
      }).error(function (error) {
        emitter.emit('error', error)
      });
    }).run()
  }

  /**
   * Create and insert multiple instances in bulk
   *
   * @param  {Array}        records List of objects (key/value pairs) to create instances from
   * @param  {Object}       [options]
   * @param  {Array}        [options.fields] Fields to insert (defaults to all fields)
   * @param  {Boolean}      [options.validate=false] Should each row be subject to validation before it is inserted. The whole insert will fail if one row fails validation
   * @param  {Boolean}      [options.hooks=false] Run before / after bulkCreate hooks?
   * @param  {Boolean}      [options.ignoreDuplicates=false] Ignore duplicate values for primary keys? (not supported by postgres)
   * 
   * @return {EventEmitter} Fires `success`, `error` and `sql`. The success` handler is not passed any arguments. To obtain DAOs for the newly created values, you will need to query for them again. This is because MySQL and SQLite do not make it easy to obtain back automatically generated IDs and other default values in a way that can be mapped to multiple records
   */
  DAOFactory.prototype.bulkCreate = function(records, fieldsOrOptions, options) {
    Utils.validateParameter(fieldsOrOptions, Object, { deprecated: Array, optional: true, index: 2, method: 'DAOFactory#bulkCreate' })
    Utils.validateParameter(options, 'undefined', { deprecated: Object, optional: true, index: 3, method: 'DAOFactory#bulkCreate' })

    if (!records.length) {
      return new Utils.CustomEventEmitter(function(emitter) {
        emitter.emit('success', [])
      }).run();
    }

    options = Utils._.extend({
      validate: false,
      hooks: false,
      ignoreDuplicates: false
    }, options || {})

    if (fieldsOrOptions instanceof Array) {
      options.fields = fieldsOrOptions
    } else {
      options.fields = options.fields || []
      options = Utils._.extend(options, fieldsOrOptions)
    }

    if(this.daoFactoryManager.sequelize.options.dialect === 'postgres' && options.ignoreDuplicates ) {
      return new Utils.CustomEventEmitter(function(emitter) {
        emitter.emit('error', new Error('Postgres does not support the \'ignoreDuplicates\' option.'))
      }).run();
    }

    var self          = this
      , updatedAtAttr = this._timestampAttributes.updatedAt
      , createdAtAttr = this._timestampAttributes.createdAt
      , errors        = []
      , daos          = records.map(function(v) {
        return self.build(v, {
          isNewRecord: true
        })
      })

    return new Utils.CustomEventEmitter(function(emitter) {
      var done = function() {
        self.runHooks('afterBulkCreate', daos, options.fields, function(err, newRecords, newFields) {
          if (!!err) {
            return emitter.emit('error', err)
          }

          daos           = newRecords || daos
          options.fields = newFields  || options.fields

          emitter.emit('success', daos, options.fields)
        })
      }

      var next = function(err) {
        if (err !== undefined && err !== null) {
          return emitter.emit('error', err)
        }

        if (options.hooks === false) {
          return runQuery()
        }

        var i = 0
        var iterate = function(i) {
          self.runHooks('beforeCreate', daos[i], function(err, newValues) {
            if (!!err) {
              return emitter.emit('error', err)
            }

            daos[i] = newValues || daos[i]
            daos[i].save({ transaction: options.transaction }).error(function(err) {
              emitter.emit('error', err)
            }).success(function() {
              self.runHooks('afterCreate', daos[i], function(err, newValues) {
                if (!!err) {
                  return emitter.emit('error', err)
                }

                daos[i] = newValues || daos[i]
                i++
                if (i >= daos.length) {
                  return done()
                }

                iterate(i)
              })
            })
          })
        }

        iterate(i)
      }

      var runQuery = function() {
        // we will re-create from DAOs, which may have set up default attributes
        records = []

        daos.forEach(function(dao) {
          var values = options.fields.length > 0 ? {} : dao.dataValues

          options.fields.forEach(function(field) {
            values[field] = dao.dataValues[field]
          })

          if (createdAtAttr && !values[createdAtAttr]) {
            values[createdAtAttr] = Utils.now(self.daoFactoryManager.sequelize.options.dialect)
          }

          if (updatedAtAttr && !values[updatedAtAttr]) {
            values[updatedAtAttr] = Utils.now(self.daoFactoryManager.sequelize.options.dialect)
          }

          records.push(values)
        })

        self.QueryInterface.bulkInsert(self.getTableName(), records, options, self)
        .on('sql', function(sql) {
          emitter.emit('sql', sql)
        })
        .error(function(err) {
          emitter.emit('error', err)
        }).success(function(rows) {
          done()
        })
      }

      self.runHooks('beforeBulkCreate', daos, options.fields, function(err, newRecords, newFields) {
        if (!!err) {
          return emitter.emit('error', err)
        }

        daos           = newRecords || daos
        options.fields = newFields  || options.fields

        if (options.validate === true) {
          if (options.fields.length) {
            var skippedFields = Utils._.difference(Object.keys(self.attributes), options.fields);
          }

          if (options.hooks === true) {
            var iterate = function(i) {
              daos[i].hookValidate({skip: skippedFields}).complete(function (err) {
                if (!!err) {
                  errors.push({record: v, errors: err})
                }

                i++
                if (i > daos.length) {
                  next(errors.length > 0 ? errors : null)
                }

                iterate(i)
              })
            }
          } else {
            var afterDaos = Utils._.after(daos.length, function() {
              next(errors.length > 0 ? errors : null)
            })

            daos.forEach(function(v) {
              v.validate({skip: skippedFields}).success(function(err) {
                if (!!err) {
                  errors.push({record: v, errors: err})
                }
                afterDaos()
              })
            })
          }
        } else {
          next()
        }
      })
    }).run()
  }

  /**
   * Delete multiple instances
   *
   * @param  {Object}   [where]             Options to describe the scope of the search.
   * @param  {Object}   [options]
   * @param  {Boolean}  [options.hooks]     If set to true, destroy will find all records within the where parameter and will execute before/afterDestroy hooks on each row
   * @param  {Number}   [options.limit]     How many rows to delete
   * @param  {Boolean}  [options.truncate]  If set to true, dialects that support it will use TRUNCATE instead of DELETE FROM. If a table is truncated the where and limit options are ignored
   *
   * @return {EventEmitter}                 Fires `success`, `error` and `sql`.
   */
  DAOFactory.prototype.destroy = function(where, options) {
    options = options || {}
    options.force = options.force === undefined ? false : Boolean(options.force)
    options.type = QueryTypes.BULKDELETE

    var self  = this
      , query = null
      , args  = []

    return new Utils.CustomEventEmitter(function(emitter) {
      self.runHooks(self.options.hooks.beforeBulkDestroy, where, function(err, newWhere) {
        if (!!err) {
          return emitter.emit('error', err)
        }

        where = newWhere || where

        if (self._timestampAttributes.deletedAt && options.force === false) {
          var attrValueHash = {}
          attrValueHash[self._timestampAttributes.deletedAt] = Utils.now()
          query = 'bulkUpdate'
          args  = [self.getTableName(), attrValueHash, where]
        } else {
          query = 'bulkDelete'
          args  = [self.getTableName(), where, options]
        }

        var runQuery = function(err, records) {
          if (!!err) {
            return emitter.emit('error', err)
          }

          query = self.QueryInterface[query].apply(self.QueryInterface, args)
          query.on('sql', function(sql) {
            emitter.emit('sql', sql)
          })
          .error(function(err) {
            emitter.emit('error', err)
          })
          .success(function(results) {
            var finished = function(err) {
              if (!!err) {
                return emitter.emit('error', err)
              }

              self.runHooks(self.options.hooks.afterBulkDestroy, where, function(err) {
                if (!!err) {
                  return emitter.emit('error', err)
                }

                emitter.emit('success', results)
              })
            }

            if (options && options.hooks === true) {
              var tick = 0
              var next = function(i) {
                self.runHooks(self.options.hooks.afterDestroy, records[i], function(err, newValues) {
                  if (!!err) {
                    return finished(err)
                  }

                  records[i].dataValues = !!newValues ? newValues.dataValues : records[i].dataValues
                  tick++

                  if (tick >= records.length) {
                    return finished()
                  }

                  next(tick)
                })
              }

              next(tick)
            } else {
              finished()
            }
          })
        }

        if (options && options.hooks === true) {
          var tick = 0
          self.all({where: where}).error(function(err) { emitter.emit('error', err) })
          .success(function(records) {
            var next = function(i) {
              self.runHooks(self.options.hooks.beforeDestroy, records[i], function(err, newValues) {
                if (!!err) {
                  return runQuery(err)
                }

                records[i].dataValues = !!newValues ? newValues.dataValues : records[i].dataValues
                tick++

                if (tick >= records.length) {
                  return runQuery(null, records)
                }

                next(tick)
              })
            }

            next(tick)
          })
          //
        } else {
          runQuery()
        }
      })
    }).run()
  }

  /**
   * Update multiple instances that match the where options.
   *
   * @param  {Object}   attrValueHash           A hash of fields to change and their new values
   * @param  {Object    where                   Options to describe the scope of the search. Note that these options are not wrapped in a { where: ... } is in find / findAll calls etc. This is probably due to change in 2.0
   * @param  {Object}   [options]       
   * @param  {Boolean}  [options.validate=true] Should each row be subject to validation before it is inserted. The whole insert will fail if one row fails validation
   * @param  {Boolean}  [options.hooks=false]   Run before / after bulkUpdate hooks?
   * @deprecated The syntax is due for change, in order to make `where` more consistent with the rest of the API
   *
   * @return {EventEmitter}                     Fires `success`, `error` and `sql`.
   */
  DAOFactory.prototype.update = function(attrValueHash, where, options) {
    var self  = this
      , query = null
      , tick  = 0

    options = options || {}
    options.validate  = options.validate === undefined ? true : Boolean(options.validate)
    options.hooks     = options.hooks === undefined ? false : Boolean(options.hooks)
    options.type      = QueryTypes.BULKUPDATE

    if (self._timestampAttributes.updatedAt) {
      attrValueHash[self._timestampAttributes.updatedAt] = Utils.now()
    }

    return new Utils.CustomEventEmitter(function(emitter) {
      var runSave = function() {
        self.runHooks(self.options.hooks.beforeBulkUpdate, attrValueHash, where, function(err, attributes, _where) {
          if (!!err) {
            return emitter.emit('error', err)
          }

          where         = _where || where
          attrValueHash = attributes || attrValueHash

          var runQuery = function(err, records) {
            if (!!err) {
              return emitter.emit('error', err)
            }

            query = self.QueryInterface.bulkUpdate(self.getTableName(), attrValueHash, where, options)
            query.on('sql', function(sql) {
              emitter.emit('sql', sql)
            })
            .error(function(err) {
              emitter.emit('error', err)
            })
            .success(function(results) {
              var finished = function(err, records) {
                if (!!err) {
                  return emitter.emit('error', err)
                }

                self.runHooks(self.options.hooks.afterBulkUpdate, attrValueHash, where, function(err) {
                  if (!!err) {
                    return emitter.emit('error', err)
                  }

                  emitter.emit('success', records)
                })
              }

              if (options && options.hooks === true && !!records && records.length > 0) {
                var tick = 0
                var next = function(i) {
                  self.runHooks(self.options.hooks.afterUpdate, records[i], function(err, newValues) {
                    if (!!err) {
                      return finished(err)
                    }

                    records[i].dataValues = !!newValues ? newValues.dataValues : records[i].dataValues
                    tick++

                    if (tick >= records.length) {
                      return finished(null, records)
                    }

                    next(tick)
                  })
                }

                next(tick)
              } else {
                finished(null, results)
              }
            })
          }

          if (options.hooks === true) {
            self.all({where: where}).error(function(err) { emitter.emit('error', err) })
            .success(function(records) {
              if (records === null || records.length < 1) {
                return runQuery(null)
              }

              var next = function(i) {
                self.runHooks(self.options.hooks.beforeUpdate, records[i], function(err, newValues) {
                  if (!!err) {
                    return runQuery(err)
                  }

                  records[i].dataValues = !!newValues ? newValues.dataValues : records[i].dataValues
                  tick++

                  if (tick >= records.length) {
                    return runQuery(null, records)
                  }

                  next(tick)
                })
              }

              next(tick)
            })
          } else {
            runQuery()
          }
        })
      }

      if (options.validate === true) {
        var build = self.build(attrValueHash)

        // We want to skip validations for all other fields
        var updatedFields = Object.keys(attrValueHash)
        var skippedFields = Utils._.difference(Object.keys(self.attributes), updatedFields)

        build.hookValidate({skip: skippedFields}).error(function(err) {
          emitter.emit('error', err)
        }).success(function(attributes) {
          if (!!attributes && !!attributes.dataValues) {
            attrValueHash = Utils._.pick.apply(Utils._, [].concat(attributes.dataValues).concat(Object.keys(attrValueHash)))
          }

          runSave()
        })
      } else {
        runSave()
      }
    }).run()
  }

  /**
   * Run a describe query on the table
   * 
   * @return {EventEmitter}              Fires `success`, `error` and `sql`. Upon success, a hash of attributes and their types will be passed to the success callback.
   */
  DAOFactory.prototype.describe = function(schema) {
    return this.QueryInterface.describeTable(this.tableName, schema || this.options.schema || undefined)
  }

  /**
   * A proxy to the node-sql query builder, which allows you to build your query through a chain of method calls. The returned instance already has all the fields defined on the model. If you have a user model with a column
   * 
   * @see https://github.com/brianc/node-sql
   * @return {Object} A node-sql instance
   */
  DAOFactory.prototype.dataset = function() {
    if (!this.__sql) {
      this.__setSqlDialect()
    }

    var instance   = this.__sql.define({ name: this.tableName, columns: [] })
      , attributes = this.attributes

    Object.keys(attributes).forEach(function(key) {
      instance.addColumn(key, attributes[key])
    })

    return instance
  }

  DAOFactory.prototype.__setSqlDialect = function() {
    var dialect = this.daoFactoryManager.sequelize.options.dialect
    this.__sql = sql.setDialect(dialect === 'mariadb' ? 'mysql' : dialect)
  }

  // private

  var paranoidClause = function(options) {
    if (this.options.paranoid === true) {
      options = options || {}
      options.where = options.where || {}

      var deletedAtCol = this._timestampAttributes.deletedAt
        , quoteIdentifiedDeletedAtCol = this.QueryInterface.quoteIdentifier(deletedAtCol)

      // Don't overwrite our explicit deletedAt search value if we provide one
      if (!!options.where[deletedAtCol]) {
        return options
      }

      if(this.name || this.tableName) {
        quoteIdentifiedDeletedAtCol = this.QueryInterface.quoteIdentifier(this.name || this.tableName) + '.' + quoteIdentifiedDeletedAtCol
      }

      if (typeof options.where === "string") {
        options.where += ' AND ' + quoteIdentifiedDeletedAtCol + ' IS NULL '
      }
      else if (Array.isArray(options.where)) {

        // Don't overwrite our explicit deletedAt search value if we provide one
        if(options.where[0].indexOf(deletedAtCol) !== -1) {
          return options
        }
        options.where[0] += ' AND ' + quoteIdentifiedDeletedAtCol + ' IS NULL '
      } else {
        options.where[deletedAtCol] = null
      }
    }

    return options
  }

  var addOptionalClassMethods = function() {
    var self = this
    Utils._.each(this.options.classMethods || {}, function(fct, name) { self[name] = fct })
  }

  var addDefaultAttributes = function() {
    var self              = this
      , tail = {}
      , head = {}

    // Add id if no primary key was manually added to definition
    if (!Object.keys(this.primaryKeys).length) {
      head = {
        id: {
          type: DataTypes.INTEGER,
          allowNull: false,
          primaryKey: true,
          autoIncrement: true,
          _autoGenerated: true
        }
      }
    }

    if (this._timestampAttributes.createdAt) {
      tail[this._timestampAttributes.createdAt] = {
	type: DataTypes.DATE,
	       allowNull: false,
	       _autoGenerated: true,
      }
    }
    if (this._timestampAttributes.updatedAt) {
      tail[this._timestampAttributes.updatedAt] = {
	      type: DataTypes.DATE,
	      allowNull: false,
	      _autoGenerated: true,
      }
    }
    if (this._timestampAttributes.deletedAt) {
      tail[this._timestampAttributes.deletedAt] = {
	      type: DataTypes.DATE,
	      _autoGenerated: true,
      }
    }

    var existingAttributes = Utils._.clone(self.rawAttributes)
    self.rawAttributes = {}

    Utils._.each(head, function(value, attr) {
      self.rawAttributes[attr] = value
    })

    Utils._.each(existingAttributes, function(value, attr) {
      self.rawAttributes[attr] = value
    })

    Utils._.each(tail, function(value, attr) {
      if (Utils._.isUndefined(self.rawAttributes[attr])) {
        self.rawAttributes[attr] = value
      }
    })

    if (!Object.keys(this.primaryKeys).length) {
      self.primaryKeys['id'] = self.attributes['id']
    }
  }

  var findAutoIncrementField = function() {
    var fields = this.QueryGenerator.findAutoIncrementField(this)

    this.autoIncrementField = null

    fields.forEach(function(field) {
      if (this.autoIncrementField) {
        throw new Error('Invalid DAO definition. Only one autoincrement field allowed.')
      } else {
        this.autoIncrementField = field
      }
    }.bind(this))
  }

  var validateIncludedElements = function(options, tableNames) {
    tableNames = tableNames || {}
    options.includeNames = []
    options.includeMap = {}
    options.hasSingleAssociation = false
    options.hasMultiAssociation = false

    // if include is not an array, wrap in an array
    if (!Array.isArray(options.include)) {
      options.include = [options.include]
    }

    // convert all included elements to { daoFactory: Model } form
    var includes = options.include = options.include.map(function(include) {
      if (include instanceof DAOFactory) {
        return { daoFactory: include }
      } else if (typeof include !== 'object') {
        throw new Error('Include unexpected. Element has to be either an instance of DAOFactory or an object.')
      } else if (include.hasOwnProperty('model')) {
        include.daoFactory = include.model
        delete include.model
      }
      return include
    })

    // validate all included elements
    for (var index = 0; index < includes.length; index++) {
      var include = includes[index]

      if (include.all) {
        includes.splice(index, 1)
        index--

        validateIncludedAllElement.call(this, includes, include)
        continue
      }

      include = includes[index] = validateIncludedElement.call(this, include, tableNames)

      include.parent = options
      // associations that are required or have a required child as is not a ?:M association are candidates for the subquery
      include.subQuery = !include.association.isMultiAssociation && (include.hasIncludeRequired || include.required)
      include.hasParentWhere = options.hasParentWhere || !!options.where
      include.hasParentRequired = options.hasParentRequired || !!options.required

      options.includeMap[include.as] = include
      options.includeMap[include.as.substr(0,1).toLowerCase() + include.as.substr(1)] = include
      options.includeNames.push(include.as)
      options.includeNames.push(include.as.substr(0,1).toLowerCase() + include.as.substr(1))

      if (include.association.isMultiAssociation || include.hasMultiAssociation) {
        options.hasMultiAssociation = true
      }
      if (include.association.isSingleAssociation || include.hasSingleAssociation) {
        options.hasSingleAssociation = true
      }

      options.hasIncludeWhere = options.hasIncludeWhere || include.hasIncludeWhere || !!include.where
      options.hasIncludeRequired = options.hasIncludeRequired || include.hasIncludeRequired || !!include.required
    }
  }

  var validateIncludedElement = function(include, tableNames) {
    if (!include.hasOwnProperty('daoFactory')) {
      throw new Error('Include malformed. Expected attributes: daoFactory, as!')
    }

    tableNames[include.daoFactory.tableName] = true

    if (include.hasOwnProperty('attributes')) {
      include.originalAttributes = include.attributes;
      include.attributes = include.attributes.concat(include.daoFactory.primaryKeyAttributes)
    } else {
      include.attributes = Object.keys(include.daoFactory.attributes)
    }

    // pseudo include just needed the attribute logic, return
    if (include._pseudo) return include

    // check if the current daoFactory is actually associated with the passed daoFactory - or it's a pseudo include
    var association = this.getAssociation(include.daoFactory, include.as)
    if (association) {
      include.association = association
      include.as = association.as

      // If through, we create a pseudo child include, to ease our parsing later on
      if (Object(include.association.through) === include.association.through) {
        if (!include.include) include.include = []
        var through = include.association.through

        include.through = {
          daoFactory: through,
          as: Utils.singularize(through.tableName, through.options.language),
          association: {
            isSingleAssociation: true
          },
          _pseudo: true
        }

        include.include.push(include.through)
        tableNames[through.tableName] = true
      }

      if (include.required === undefined) {
        include.required = !!include.where
      }

      // Validate child includes
      if (include.hasOwnProperty('include')) {
        validateIncludedElements.call(include.daoFactory, include, tableNames)
      }

      return include
    } else {
      var msg = include.daoFactory.name

      if (include.as) {
        msg += " (" + include.as + ")"
      }

      msg += " is not associated to " + this.name + "!"

      throw new Error(msg)
    }
  }

  var validateIncludedAllElement = function(includes, include) {
    // check 'all' attribute provided is valid
    var all = include.all
    delete include.all

    if (all !== true) {
      if (!Array.isArray(all)) {
        all = [all]
      }

      var validTypes = {
        BelongsTo: true,
        HasOne: true,
        HasMany: true,
        One: ['BelongsTo', 'HasOne'],
        Has: ['HasOne', 'HasMany'],
        Many: ['HasMany']
      }

      for (var i = 0; i < all.length; i++) {
        var type = all[i]
        if (type == 'All') {
          all = true
          break
        }

        var types = validTypes[type]
        if (!types) {
          throw new Error('include all \'' + type + '\' is not valid - must be BelongsTo, HasOne, HasMany, One, Has, Many or All')
        }

        if (types !== true) {
          // replace type placeholder e.g. 'One' with it's constituent types e.g. 'HasOne', 'BelongsTo'
          all.splice(i, 1)
          i--
          for (var j = 0; j < types.length; j++) {
            if (all.indexOf(types[j]) == -1) {
              all.unshift(types[j])
              i++
            }
          }
        }
      }
    }

    // add all associations of types specified to includes
    var nested = include.nested
    if (nested) {
      delete include.nested

      if (!include.include) {
        include.include = []
      } else if (!Array.isArray(include.include)) {
        include.include = [include.include]
      }
    }

    var used = []
    ;(function addAllIncludes(parent, includes) {
      used.push(parent)
      Utils._.forEach(parent.associations, function(association) {
        if (all !== true && all.indexOf(association.associationType) == -1) {
          return
        }

        // check if model already included, and skip if so
        var model = association.target
        var as = association.options.as
        if (Utils._.find(includes, {daoFactory: model, as: as})) {
          return
        }

        // skip if recursing over a model already nested
        if (nested && used.indexOf(model) != -1) {
          return
        }

        // include this model
        var thisInclude = optClone(include)
        thisInclude.daoFactory = model
        if (as) {
          thisInclude.as = as
        }
        includes.push(thisInclude)

        // run recursively if nested
        if (nested) {
          addAllIncludes(model, thisInclude.include)
          if (thisInclude.include.length == 0) delete thisInclude.include
        }
      })
      used.pop()
    })(this, includes)
  }

  var replaceReferencesWithTableNames = function(attributes) {
    Object.keys(attributes).forEach(function(attrName) {
      if (attributes[attrName].references instanceof DAOFactory) {
        attributes[attrName].references = attributes[attrName].references.tableName
      }
    })

    return attributes
  }

  var optClone = function (options) {
    return Utils._.cloneDeep(options, function (elem) {
      // The DAOFactories used for include are pass by ref, so don't clone them.
      if (elem instanceof DAOFactory || 
        elem instanceof Utils.col || 
        elem instanceof Utils.literal ||  
        elem instanceof Utils.cast || 
        elem instanceof Utils.fn || 
        elem instanceof Utils.and || 
        elem instanceof Utils.or || 
        elem instanceof Transaction
      ) {
        return elem
      }
      // Unfortunately, lodash.cloneDeep doesn't preserve Buffer.isBuffer, which we have to rely on for binary data
      if (Buffer.isBuffer(elem)) { return elem; }

      // Otherwise return undefined, meaning, 'handle this lodash'
      return undefined
    })
  }

  Utils._.extend(DAOFactory.prototype, require("./associations/mixin"))
  Utils._.extend(DAOFactory.prototype, require(__dirname + '/hooks'))

  return DAOFactory
})()<|MERGE_RESOLUTION|>--- conflicted
+++ resolved
@@ -12,8 +12,8 @@
    * A DAOFactory represents a table in the database. Sometimes you might also see it refererred to as model, or simply as factory. This class should _not_ be instantiated directly, it is created using `sequelize.define`, and already created models can be loaded using `sequelize.import`
    * 
    * @class DAOFactory
-   * @mixes {Hooks}
-   * @mixes {Assocations}
+   * @mixes Hooks
+   * @mixes Associations
    */
   var DAOFactory = function(name, attributes, options) {
     this.options = Utils._.extend({
@@ -68,8 +68,9 @@
   }
 
   /**
-   * Return a hash of the attributes of the table. Keys are attributes, are values are the SQL representation of their type
+   * Return a hash of the columns defined for this table. Keys are attributes, values are the SQL representation of their type
    * @property attributes
+   * @return {Object}
    */
   Object.defineProperty(DAOFactory.prototype, 'attributes', {
     get: function() {
@@ -80,25 +81,16 @@
   /**
    * A reference to the sequelize instance
    * @property sequelize
+   * @return {Sequelize}
    */
   Object.defineProperty(DAOFactory.prototype, 'sequelize', {
     get: function() { return this.daoFactoryManager.sequelize }
   })
 
-  /**
-   * A reference to the query interface
-   * @property QueryInterface
-   * @see {QueryInterface}
-   */
   Object.defineProperty(DAOFactory.prototype, 'QueryInterface', {
     get: function() { return this.daoFactoryManager.sequelize.getQueryInterface() }
   })
 
-  /**
-   * A reference to the query generator
-   * @property QueryGenerator
-   * @see {QueryGenerator}
-   */
   Object.defineProperty(DAOFactory.prototype, 'QueryGenerator', {
     get: function() { return this.QueryInterface.QueryGenerator }
   })
@@ -336,9 +328,9 @@
   }
 
   /**
-   * Sync this DAOFactory to the DB, that is create the table.
+   * Sync this DAOFactory to the DB, that is create the table. Upon success, the callback will be called with the model instance (this)
    * @see {Sequelize#sync} for options
-   * @return {EventEmitter}              Fires `success`, `error` and `sql`. Upon success, the callback will be called with the model instance (this)
+   * @return {EventEmitter} 
    */
   DAOFactory.prototype.sync = function(options) {
     options = Utils._.extend({}, this.options, options || {})
@@ -369,7 +361,7 @@
    * Drop the table represented by this Model
    * @param {Object}  [options]
    * @param {Boolean} [options.cascade=false] Also drop all objects depending on this table, such as views. Only works in postgres
-   * @return {EventEmitter}              Fires `success`, `error` and `sql`.
+   * @return {EventEmitter}
    */
   DAOFactory.prototype.drop = function(options) {
     return this.QueryInterface.dropTable(this.getTableName(), options)
@@ -380,7 +372,8 @@
   }
 
   /**
-   * Apply a schema to this model. For postgres, this will actually place the schema in front of the table name - `"schema"."tableName"`, while the schema will be prepended to the table name for mysql and sqlite - `'schema.tablename'`.
+   * Apply a schema to this model. For postgres, this will actually place the schema in front of the table name - `"schema"."tableName"`, 
+   * while the schema will be prepended to the table name for mysql and sqlite - `'schema.tablename'`.
    *
    * @param {String} schema The name of the schema
    * @param {Object} [options]
@@ -404,9 +397,10 @@
   }
 
   /**
-   * Get the tablename of the model, taking schema into account
-  
-   * @return {String|object} The name as a string if the model has no schema, or an object with `tableName`, `schema` and `delimiter` properties
+   * Get the tablename of the model, taking schema into account. The method will return The name as a string if the model has no schema, 
+   * or an object with `tableName`, `schema` and `delimiter` properties.
+   *
+   * @return {String|Object} 
    */
   DAOFactory.prototype.getTableName = function() {
     return this.QueryGenerator.addSchema(this)
@@ -415,9 +409,7 @@
   /**
    * Apply a scope created in `define` to the model. First let's look at how to create scopes:
    * ```js
-   * var Model = sequelize.define('model', {
-   *   attributes 
-   * }, {
+   * var Model = sequelize.define('model', attributes, {
    *   defaultScope: {
    *     where: {
    *       username: 'dan'
@@ -446,11 +438,11 @@
    *
    * To invoke scope functions you can do:
    * ```js
-   * Model.scope({ method: ['complexFunction' 'dan@sequelize.com', 42]}) 
+   * Model.scope({ method: ['complexFunction' 'dan@sequelize.com', 42]}).findAll() 
    * // WHERE email like 'dan@sequelize.com%' AND access_level >= 42
    * ```
    *
-   * @param {Array|Object|String|null}    option* The scope(s) to apply. Scopes can either be passed as consecutive arguments, or as an array of arguments. To apply simple scopes, pass them as strings. For scope function, pass an object, with a `method` property. The value can either be a string, if the method does not take any arguments, or an array, where the first element is the name of the method, and consecutive elements are arguments to that method. Pass null to remove all scopes, including the default.  
+   * @param {Array|Object|String|null}    options* The scope(s) to apply. Scopes can either be passed as consecutive arguments, or as an array of arguments. To apply simple scopes, pass them as strings. For scope function, pass an object, with a `method` property. The value can either be a string, if the method does not take any arguments, or an array, where the first element is the name of the method, and consecutive elements are arguments to that method. Pass null to remove all scopes, including the default.  
    * @return {DAOFactory}                 A reference to the model, with the scope(s) applied. Calling scope again on the returned model will clear the previous scope.
    */
   DAOFactory.prototype.scope = function(option) {
@@ -535,17 +527,12 @@
     return self
   }
 
-  /**
-   * Alias for `findAll`
-   *
-   * @see {DAOFactory#findAll}
-   */
   DAOFactory.prototype.all = function(options, queryOptions) {
     return this.findAll(options, queryOptions)
   }
 
   /**
-   * Search for multiple instances
+   * Search for multiple instances.
    *
    * __Simple search using AND and =__
    * ```js
@@ -560,7 +547,7 @@
    * WHERE attr1 = 42 AND attr2 = 'cake'
    *```
    * 
-   * __Using greater than, less than etc.___
+   * __Using greater than, less than etc.__
    * ```js
    *
    * Model.find({
@@ -601,6 +588,8 @@
    * WHERE name = 'a project' AND (id` IN (1,2,3) OR id > 10)
    * ```
    * 
+   * The success listener is called with an array of instances if the query succeeds.
+   * 
    * @param  {Object}                    [options] A hash of options to describe the scope of the search
    * @param  {Object}                    [options.where] A hash of attributes to describe your search. See above for examples.
    * @param  {Array<String>}             [options.attributes] A list of the attributes that you want to select
@@ -610,10 +599,10 @@
    * @param  {Number}                    [options.offset]
    * @param  {Object}                    [queryOptions] Set the query options, e.g. raw, specifying that you want raw data instead of built DAOs. See sequelize.query for options
    * @param  {Transaction}               [queryOptions.transaction]
-   * @param  {Boolean}                   [queryOptions.raw] Returns the results as raw JS objects instead of DAO instances
    *
    * @see    {Sequelize#query}
-   * @return {EventEmitter}              Fires `success`, `error` and `sql`. Upon success, an array of DAOs will be passed to the success listener
+   * @return {EventEmitter}
+   * @alias all
    */
   DAOFactory.prototype.findAll = function(options, queryOptions) {
     var hasJoin = false
@@ -662,13 +651,13 @@
   }
 
  /**
-  * Search for an instance.
+  * Search for a single instance. This applies LIMIT 1, so the listener will always be called with a single instance.
   *
   * @param  {Object|Number}             [options] A hash of options to describe the scope of the search, or a number to search by id.
   * @param  {Object}                    [queryOptions]
   * 
   * @see {DAOFactory#findAll}           for an explanation of options and queryOptions
-  * @return {EventEmitter}              Fires `success`, `error` and `sql`. Upon success, a DAO will be passed to the success listener
+  * @return {EventEmitter}
   */
   DAOFactory.prototype.find = function(options, queryOptions) {
     var hasJoin = false
@@ -761,7 +750,7 @@
    * @param {Object}          [options] Query options. See sequelize.query for full options
    * @param {DataType|String} [options.dataType] The type of the result. If field is a field in the DAO, the default will be the type of that field, otherwise defaults to float.
    *
-   * @return {EventEmitter}   Fires `success`, `error` and `sql`. Upon success, the result of the aggregation function will be returned to the success listener
+   * @return {EventEmitter}
    */
   DAOFactory.prototype.aggregate = function(field, aggregateFunction, options) {
     var tableField;
@@ -820,14 +809,15 @@
    *   limit: 12,
    *   offset: 12
    * }).success(function (result) {
-       // result.rows will contain rows 13 through 24, while result.count will return the total number of rows that matched your query
    * })
    * ```
+   * In the above example, `result.rows` will contain rows 13 through 24, while `result.count` will return the total number of rows that matched your query.
+   *
    * @param {Object} [findOptions] See findAll
    * @param {Object} [queryOptions] See Sequelize.query
    *
    * @see {DAOFactory#findAll} for a specification of find and query options 
-   * @return {EventEmitter}  Fires `success`, `error` and `sql`. Upon success, an object containing rows and count will be returned
+   * @return {EventEmitter}
    */
   DAOFactory.prototype.findAndCountAll = function(findOptions, queryOptions) {
     var self  = this
@@ -868,7 +858,7 @@
    * @param {Object} [options] See aggregate
    * @see {DAOFactory#aggregate} for options
    *
-   * @return {EventEmitter}   Fires `success`, `error` and `sql`. Upon success, the maximum value of field will be returned to the listener.
+   * @return {EventEmitter}
    */
   DAOFactory.prototype.max = function(field, options) {
     return this.aggregate(field, 'max', options)
@@ -881,20 +871,20 @@
    * @param {Object} [options] See aggregate
    * @see {DAOFactory#aggregate} for options
    *
-   * @return {EventEmitter}   Fires `success`, `error` and `sql`. Upon success, the minimum value of field will be returned to the listener.
+   * @return {EventEmitter}
    */
   DAOFactory.prototype.min = function(field, options) {
     return this.aggregate(field, 'min', options)
   }
 
   /**
-   * Find the sun of field
+   * Find the sum of field
    *
    * @param {String} field
    * @param {Object} [options] See aggregate
    * @see {DAOFactory#aggregate} for options
    *
-   * @return {EventEmitter}   Fires `success`, `error` and `sql`. Upon success, the value of the summation over field will be returned to the listener.
+   * @return {EventEmitter}
    */
   DAOFactory.prototype.sum = function(field, options) {
     return this.aggregate(field, 'sum', options)
@@ -908,7 +898,7 @@
    * @param {Boolean} [options.raw=false] If set to true, values will ignore field and virtual setters.
    * @param {Boolean} [options.isNewRecord=true]
    * @param {Boolean} [options.isDirty=true]
-   * @param {Array}   [options.include] an array of include options - Used to build prefetched/included model instances
+   * @param {Array}   [options.include] an array of include options - Used to build prefetched/included model instances. See `set`
    *
    * @return {DAO}    
    */
@@ -950,7 +940,6 @@
     }.bind(this))
   }
 
-<<<<<<< HEAD
   /**
    * Builds a new model instance and calls save on it.
     
@@ -966,12 +955,9 @@
    * @param {Array}         [options.include] an array of include options - Used to build prefetched/included model instances
    * @param {Transaction}   [options.transaction]
    *
-   * @return {EventEmitter} Fires `success`, `error` and `sql`. Upon success, the DAO will be passed to the success listener
+   * @return {EventEmitter}
    */  
-  DAOFactory.prototype.create = function(values, fieldsOrOptions) {
-=======
   DAOFactory.prototype.create = function(values, options) {
->>>>>>> 34bfda27
     Utils.validateParameter(values, Object, { optional: true })
     Utils.validateParameter(options, Object, { deprecated: Array, optional: true, index: 2, method: 'DAOFactory#create' })
 
@@ -989,22 +975,16 @@
     }).save(options)
   }
 
-  /*
-   * Alias of `findOrInitialize`
-   *
-   * @see {DAOFactory#findOrInitialize}
-   * @name findOrBuild
-   */
-
   /**
    * Find a row that matches the query, or build (but don't save) the row if none is found.
    *
-   * @param {Object}  where A hash of search attributes. Note that this method differs from finders, in that the syntax is { attr1: 42 } and NOT { where: { attr1: 42}}. This is subject to change in 2.0
+   * @param {Object}  where A hash of search attributes. Note that this method differs from finders, in that the syntax is `{ attr1: 42 }` and NOT `{ where: { attr1: 42}}`. This may be subject to change in 2.0
    * @param {Object}  [defaults] Default values to use if building a new instance
    * @param {Object}  [options] Options passed to the find call
    * @deprecated The syntax is due for change, in order to make `where` more consistent with the rest of the API
    *
-   * @return {EventEmitter} Fires `success`, `error` and `sql`. Upon success, the DAO will be return to the success listener
+   * @return {EventEmitter}
+   * @alias findOrBuild
    */
   DAOFactory.prototype.findOrInitialize = DAOFactory.prototype.findOrBuild = function (params, defaults, options) {
     defaults = defaults || {}
@@ -1050,12 +1030,12 @@
   /**
    * Find a row that matches the query, or build and save the row if none is found
    *
-   * @param {Object}  where A hash of search attributes. Note that this method differs from finders, in that the syntax is { attr1: 42 } and NOT { where: { attr1: 42}}. This is subject to change in 2.0
+   * @param {Object}  where A hash of search attributes. Note that this method differs from finders, in that the syntax is `{ attr1: 42 }` and NOT `{ where: { attr1: 42}}`. This is subject to change in 2.0
    * @param {Object}  [defaults] Default values to use if creating a new instance
    * @param {Object}  [options] Options passed to the find and create calls
    * @deprecated The syntax is due for change, in order to make `where` more consistent with the rest of the API
    *
-   * @return {EventEmitter} Fires `success`, `error` and `sql`. Upon success, the DAO will be return to the success listener
+   * @return {EventEmitter}
    */
   DAOFactory.prototype.findOrCreate = function (where, defaults, options) {
     var self   = this
@@ -1100,7 +1080,10 @@
   }
 
   /**
-   * Create and insert multiple instances in bulk
+   * Create and insert multiple instances in bulk.
+   *
+   * The success handler is not passed any arguments. To obtain DAOs for the newly created values, you will need to query for them again. 
+   * This is because MySQL and SQLite do not make it easy to obtain back automatically generated IDs and other default values in a way that can be mapped to multiple records.
    *
    * @param  {Array}        records List of objects (key/value pairs) to create instances from
    * @param  {Object}       [options]
@@ -1109,7 +1092,7 @@
    * @param  {Boolean}      [options.hooks=false] Run before / after bulkCreate hooks?
    * @param  {Boolean}      [options.ignoreDuplicates=false] Ignore duplicate values for primary keys? (not supported by postgres)
    * 
-   * @return {EventEmitter} Fires `success`, `error` and `sql`. The success` handler is not passed any arguments. To obtain DAOs for the newly created values, you will need to query for them again. This is because MySQL and SQLite do not make it easy to obtain back automatically generated IDs and other default values in a way that can be mapped to multiple records
+   * @return {EventEmitter}
    */
   DAOFactory.prototype.bulkCreate = function(records, fieldsOrOptions, options) {
     Utils.validateParameter(fieldsOrOptions, Object, { deprecated: Array, optional: true, index: 2, method: 'DAOFactory#bulkCreate' })
@@ -1291,11 +1274,11 @@
    *
    * @param  {Object}   [where]             Options to describe the scope of the search.
    * @param  {Object}   [options]
-   * @param  {Boolean}  [options.hooks]     If set to true, destroy will find all records within the where parameter and will execute before/afterDestroy hooks on each row
+   * @param  {Boolean}  [options.hooks]     If set to true, destroy will find all records within the where parameter and will execute before-/ after bulkDestroy hooks on each row
    * @param  {Number}   [options.limit]     How many rows to delete
    * @param  {Boolean}  [options.truncate]  If set to true, dialects that support it will use TRUNCATE instead of DELETE FROM. If a table is truncated the where and limit options are ignored
    *
-   * @return {EventEmitter}                 Fires `success`, `error` and `sql`.
+   * @return {EventEmitter}
    */
   DAOFactory.prototype.destroy = function(where, options) {
     options = options || {}
@@ -1418,7 +1401,7 @@
    * @param  {Boolean}  [options.hooks=false]   Run before / after bulkUpdate hooks?
    * @deprecated The syntax is due for change, in order to make `where` more consistent with the rest of the API
    *
-   * @return {EventEmitter}                     Fires `success`, `error` and `sql`.
+   * @return {EventEmitter}
    */
   DAOFactory.prototype.update = function(attrValueHash, where, options) {
     var self  = this
@@ -1552,19 +1535,20 @@
   }
 
   /**
-   * Run a describe query on the table
+   * Run a describe query on the table. The result will be return to the listener as a hash of attributes and their types.
    * 
-   * @return {EventEmitter}              Fires `success`, `error` and `sql`. Upon success, a hash of attributes and their types will be passed to the success callback.
+   * @return {EventEmitter}
    */
   DAOFactory.prototype.describe = function(schema) {
     return this.QueryInterface.describeTable(this.tableName, schema || this.options.schema || undefined)
   }
 
   /**
-   * A proxy to the node-sql query builder, which allows you to build your query through a chain of method calls. The returned instance already has all the fields defined on the model. If you have a user model with a column
+   * A proxy to the node-sql query builder, which allows you to build your query through a chain of method calls. 
+   * The returned instance already has all the fields property populated with the field of the model.
    * 
    * @see https://github.com/brianc/node-sql
-   * @return {Object} A node-sql instance
+   * @return {node-sql} A node-sql instance
    */
   DAOFactory.prototype.dataset = function() {
     if (!this.__sql) {
